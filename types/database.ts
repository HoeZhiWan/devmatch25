export interface Student {
  id: string; // Format: "CH001"
  name: string;
  grade: string;
  parentId: string; // Parent wallet address (lowercase hex)
  createdAt: Date;
}

export interface PickupPerson {
  walletAddress: string; // Pickup person's wallet (lowercase hex)
  relationship: string; // e.g., "father", "mother", "guardian", etc.
  startDate: string; // ISO date string
  endDate: string; // ISO date string
}

export interface User {
  id: string; // Wallet address (lowercase hex)
  walletAddress: string; // Wallet address (lowercase hex)
  name: string;
  contactNumber?: string;
  role: 'parent' | 'pickup_person' | 'staff';
  createdAt: Date;
  lastLoginAt: Date;
  // Pickup collection exists only when role is 'parent'
  pickup?: Record<string, PickupPerson>; // Key is pickup person's wallet address
}

export interface PickupHistory {
  id: string; // Random ID
  blockchainHash: string;
  contractTxHash: string;
  pickupBy: string; // Pickup person wallet address
  staffId: string; // Staff wallet address
  studentId: string; // Student ID
  time: Date;
}

export interface AuthorizationRecord {
  id: string;
  qrCodeId: string;
  hash: string; // Hash for verification
  studentId: string;
  pickupWallet: string; // Pickup person's wallet
  parentWallet: string; // Parent's wallet
  generatedAt: Date;
  expiresAt: Date;
  isUsed: boolean;
  isActive: boolean;
}

// Legacy interfaces for backward compatibility
export interface Authorization {
  id: string;
  studentId: string;
  parentWallet: string; // Lowercase hex address
  pickupWallet: string; // Lowercase hex address
  signature: string;
  message: string;
  startDate: string; // ISO date string
  endDate: string; // ISO date string
  createdAt: Date;
  isActive: boolean;
}

export interface PickupLog {
  id: string;
  studentId: string;
  pickupWallet: string;
  scannedBy: string; // Staff wallet or ID
  timestamp: Date;
  status: 'success' | 'failed' | 'expired';
  qrCodeId: string; // For one-time use tracking
}

export interface UserSession {
  wallet: string;
  role: 'parent' | 'pickup_person' | 'staff';
  lastActive: Date;
}

export interface QRCodeData {
  id: string;
  pickupWallet: string;
  studentId: string;
  authorizationId: string;
  generatedAt: Date;
  expiresAt: Date;
  isUsed: boolean;
}

<<<<<<< HEAD
// QR Code for simplified scanning
export interface QRCodeContent {
  id: string; // Authorization record ID
  hash: string; // Verification hash
=======
// =========================
// New unified schema types
// =========================

// Root document under collection `user`
export interface UserRoot {
  walletAddress: string; // lowercase
  role: 'parent' | 'pickup' | 'staff' | string;
  createdAt?: Date;
  lastLoginAt?: Date;
}

// `user/{wallet}/staff/{doc}`
export interface StaffSubDoc {
  staffid: string;
  name: string;
  walletaddress: string; // lowercase
}

// `user/{wallet}/student/{doc}`
export interface StudentSubDoc {
  name: string;
  grade: string;
  parentId: string; // lowercase wallet
}

// `user/{wallet}/parents/{doc}`
export interface ParentSubDoc {
  contactNumber: string;
  name: string;
  studentIds: string[];
  walletAddressParent: string; // lowercase
}

// `user/{wallet}/pickup/{doc}` (authorization records)
export interface PickupAuthSubDoc {
  blockchainHash: string;
  contractTxHash: string;
  contactNumber: string;
  createdAt: Date | string; // stored as Timestamp
  endDate: Date | string; // ISO or Date; stored as Timestamp
  parentId: string; // lowercase wallet
  relationship: string;
  signature: string;
  startDate: Date | string; // ISO or Date; stored as Timestamp
  studentId: string;
  walletAddressPickup: string; // lowercase
}

// Collection `pickupHistory` (global)
export interface PickupHistoryDoc {
  blockchainHash: string;
  contractTxHash: string;
  pickupBy: string; // pickup wallet lowercase
  staffId: string; // staff wallet lowercase
  studentId: string;
  time: Date; // stored as Timestamp
>>>>>>> 54220e0e
}<|MERGE_RESOLUTION|>--- conflicted
+++ resolved
@@ -88,12 +88,12 @@
   isUsed: boolean;
 }
 
-<<<<<<< HEAD
 // QR Code for simplified scanning
 export interface QRCodeContent {
   id: string; // Authorization record ID
   hash: string; // Verification hash
-=======
+}
+
 // =========================
 // New unified schema types
 // =========================
@@ -151,5 +151,4 @@
   staffId: string; // staff wallet lowercase
   studentId: string;
   time: Date; // stored as Timestamp
->>>>>>> 54220e0e
 }