--- conflicted
+++ resolved
@@ -103,16 +103,10 @@
             Select Student (Authorized to You)
           </label>
           <select
-<<<<<<< HEAD
             className="w-full p-4 border border-slate-200 rounded-xl focus:ring-2 focus:ring-slate-200 focus:border-slate-100 bg-white transition-all duration-200"
-            value={selectedChild}
-            onChange={e => setSelectedChild(e.target.value)}
-=======
-            className="w-full p-4 border border-slate-200 rounded-xl focus:ring-2 focus:ring-indigo-200 focus:border-indigo-500 bg-white transition-all duration-200"
             value={selectedStudent}
             onChange={e => setSelectedStudent(e.target.value)}
             disabled={dataLoading}
->>>>>>> 57e4ded5
           >
             <option value="">Choose a student...</option>
             {authorizedStudents.map(student => (
@@ -145,16 +139,10 @@
         </div>
 
         <button
-<<<<<<< HEAD
           className="w-full py-4 px-6 text-white rounded-xl disabled:opacity-50 font-semibold transition-all duration-200 shadow-lg hover:shadow-xl disabled:cursor-not-allowed"
           style= {{backgroundColor: 'var(--color-dark)'}}
-          onClick={handlePickupChild}
-          disabled={loading || !selectedChild}
-=======
-          className="w-full py-4 px-6 bg-gradient-to-r from-indigo-500 to-indigo-600 text-white rounded-xl hover:from-indigo-600 hover:to-indigo-700 disabled:opacity-50 font-semibold transition-all duration-200 shadow-lg hover:shadow-xl disabled:cursor-not-allowed"
           onClick={handlePickupStudent}
           disabled={loading || !selectedStudent || dataLoading}
->>>>>>> 57e4ded5
         >
           {loading ? (
             <div className="flex items-center justify-center space-x-2">
@@ -191,15 +179,9 @@
               <p className="mt-4 text-sm" style={{color: 'var(--color-dark)'}}>
                 Show this QR code to staff for pickup authorization
               </p>
-<<<<<<< HEAD
               <div className="mt-4 p-3 bg-slate-50 rounded-lg border border-slate-200">
                 <p className="text-xs font-medium" style={{color: 'var(--color-dark)'}}>
-                  Valid until: {new Date(Date.now() + 24 * 60 * 60 * 1000).toLocaleString()}
-=======
-              <div className="mt-4 p-3 bg-white rounded-lg border border-indigo-200">
-                <p className="text-xs text-indigo-600 font-medium">
                   QR Code generated for immediate use
->>>>>>> 57e4ded5
                 </p>
               </div>
             </div>
