--- conflicted
+++ resolved
@@ -363,18 +363,14 @@
                       : 'bg-[#003751] text-white shadow-lg hover:shadow-xl'
                   }`}
                 >
-<<<<<<< HEAD
-                  Add Student & Parent
-=======
                   {addUserLoading ? (
                     <div className="flex items-center">
                       <div className="animate-spin rounded-full h-4 w-4 border-b-2 border-white mr-2"></div>
                       Adding...
                     </div>
                   ) : (
-                    '➕ Add Student & Parent'
+                    'Add Student & Parent'
                   )}
->>>>>>> 57e4ded5
                 </button>
               </form>
             </div>
