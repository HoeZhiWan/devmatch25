'use client';

import React, { useEffect, useMemo, useState } from 'react';
import TabContainer from '../TabContainer';

type CanonicalHistory = {
  id: string;
  studentId: string;
  pickupBy: string;
  staffId: string;
  time: string; // ISO string
  blockchainHash?: string;
  contractTxHash?: string;
};

type StudentLite = { id: string; name: string };

const StaffPickupLogsTab: React.FC = () => {
  const [selectedDate, setSelectedDate] = useState("");
  const [selectedStudent, setSelectedStudent] = useState("All students");
  const [history, setHistory] = useState<CanonicalHistory[]>([]);
  const [students, setStudents] = useState<StudentLite[]>([]);
  const [users, setUsers] = useState<{ id: string; walletAddress: string; name: string }[]>([]);
  const [loading, setLoading] = useState(false);
  const [error, setError] = useState<string | null>(null);

  useEffect(() => {
    const fetchHistory = async () => {
      setLoading(true);
      setError(null);
      try {
        const res = await fetch('/api/pickup/history');
        const data = await res.json();
        if (!res.ok || !data.success) {
          throw new Error(data.error || 'Failed to load pickup history');
        }
        const items = Array.isArray(data.history) ? data.history : [];
        // Normalize time to safe ISO string
        setHistory(items.map((h: any) => {
          const isoTime = typeof h.time === 'string' && h.time
            ? h.time
            : h.time && typeof h.time?.toDate === 'function'
            ? h.time.toDate().toISOString()
            : (() => { const d = new Date(h.time); return isNaN(d.getTime()) ? '' : d.toISOString(); })();
          return {
            id: h.id,
            studentId: h.studentId,
            studentName: (h as any).studentName,
            pickupBy: h.pickupBy,
            staffId: h.staffId,
            time: isoTime,
            blockchainHash: h.blockchainHash,
            contractTxHash: h.contractTxHash,
          };
        }));
      } catch (e: any) {
        setError(e.message || 'Failed to load pickup history');
      } finally {
        setLoading(false);
      }
    };
    fetchHistory();
  }, []);

  useEffect(() => {
    const fetchStudents = async () => {
      try {
        const res = await fetch('/api/students');
        const data = await res.json();
        if (res.ok && data.success) {
          const list = (data.students || []).map((s: any) => ({ id: s.id, name: s.name }));
          setStudents(list);
        }
      } catch {
        // ignore
      }
    };
    fetchStudents();
  }, []);

  useEffect(() => {
    const fetchUsers = async () => {
      try {
        const res = await fetch('/api/users');
        const data = await res.json();
        if (res.ok && data.success) {
          const list = (data.users || []).map((u: any) => ({
            id: u.id,
            walletAddress: (u.walletAddress || u.id || '').toLowerCase(),
            name: u.name || 'Unknown User',
          }));
          setUsers(list);
        }
      } catch {
        // ignore
      }
    };
    fetchUsers();
  }, []);

  const studentNameMap = useMemo(() => {
    const map: Record<string, string> = {};
    for (const s of students) map[s.id] = s.name;
    return map;
  }, [students]);

  const userNameMap = useMemo(() => {
    const map: Record<string, string> = {};
    for (const u of users) map[u.walletAddress] = u.name;
    return map;
  }, [users]);

  const shortenWallet = (addr?: string) => {
    if (!addr || typeof addr !== 'string') return '';
    const a = addr.toLowerCase();
    return a.length > 12 ? `${a.slice(0, 6)}...${a.slice(-4)}` : a;
  };

  const rows = useMemo(() => history.map((h: any) => {
    const pickupWallet = (h.pickupBy || '').toLowerCase();
    return {
      id: h.id,
      studentId: h.studentId,
      // prefer API-provided name; fallback to student map; finally show ID
      studentName: h.studentName || studentNameMap[h.studentId] || h.studentId,
      pickupWallet,
      timestamp: h.time,
      status: 'completed' as const,
    };
  }), [history, studentNameMap, userNameMap]);

  const allStudents = useMemo(() => {
    const names = Array.from(new Set(rows.map(h => h.studentName).filter(Boolean)));
    return ["All students", ...names];
  }, [rows]);

  const filteredHistory = useMemo(() => {
    return rows.filter(item => {
      const matchesDate = !selectedDate || (item.timestamp || '').includes(selectedDate);
      const matchesStudent = selectedStudent === 'All students' || item.studentName === selectedStudent;
      return matchesDate && matchesStudent;
    });
  }, [rows, selectedDate, selectedStudent]);

  return (
    <TabContainer
      title="Pickup History"
      description="View and filter student pickup records"
    >
      <div className="space-y-6">
        <div className="flex items-center justify-between">
          <div className="text-sm text-slate-600">
            Total Records: {filteredHistory.length}
          </div>
          <button
            onClick={async () => {
              // simple refresh
              try {
                setLoading(true);
                const res = await fetch('/api/pickup/history');
                const data = await res.json();
                if (res.ok && data.success) {
                  const items = Array.isArray(data.history) ? data.history : [];
                  setHistory(items.map((h: any) => {
                    const isoTime = typeof h.time === 'string' && h.time
                      ? h.time
                      : h.time && typeof h.time?.toDate === 'function'
                      ? h.time.toDate().toISOString()
                      : (() => { const d = new Date(h.time); return isNaN(d.getTime()) ? '' : d.toISOString(); })();
                    return {
                      id: h.id,
                      studentId: h.studentId,
                      studentName: (h as any).studentName,
                      pickupBy: h.pickupBy,
                      staffId: h.staffId,
                      time: isoTime,
                      blockchainHash: h.blockchainHash,
                      contractTxHash: h.contractTxHash,
                    };
                  }));
                }
              } finally {
                setLoading(false);
              }
            }}
            className="text-sm text-blue-600 hover:text-blue-800 underline"
          >
            Refresh
          </button>
        </div>

        {/* Filters */}
        <div className="grid grid-cols-1 md:grid-cols-3 gap-4">
          <div>
            <label htmlFor="dateFilter" className="block text-sm font-medium text-slate-700 mb-2">
              Filter by Date
            </label>
            <input
              type="date"
              id="dateFilter"
              value={selectedDate}
              onChange={(e) => setSelectedDate(e.target.value)}
              className="w-full px-4 py-2 border border-slate-200 rounded-xl focus:ring-2 focus:ring-green-200 focus:border-green-500"
            />
          </div>
          <div>
            <label htmlFor="studentFilter" className="block text-sm font-medium text-slate-700 mb-2">
              Filter by Student
            </label>
            <select
              id="studentFilter"
              value={selectedStudent}
              onChange={(e) => setSelectedStudent(e.target.value)}
              className="w-full px-4 py-2 border border-slate-200 rounded-xl focus:ring-2 focus:ring-green-200 focus:border-green-500"
            >
              {allStudents.map((student) => (
                <option key={student} value={student}>
                  {student}
                </option>
              ))}
            </select>
          </div>
          <div className="flex items-end">
            <button
              onClick={() => {
                setSelectedDate('');
                setSelectedStudent('All students');
              }}
              className="w-full px-4 py-2 text-slate-700 rounded-xl hover:bg-slate-200 transition-colors duration-200"
              style={{ backgroundColor: 'var(--light-blue)' }}

            >
              Clear Filters
            </button>
          </div>
        </div>

        {/* History Table */}
        {loading ? (
          <div className="text-center py-12">
            <div className="text-slate-400 text-6xl mb-4">⏳</div>
            <h3 className="text-xl font-medium text-slate-600 mb-2">Loading History...</h3>
            <p className="text-slate-500">Please wait while we fetch pickup records.</p>
          </div>
        ) : error ? (
          <div className="text-center py-12">
            <div className="text-slate-400 text-6xl mb-4">⚠️</div>
            <h3 className="text-xl font-medium text-slate-600 mb-2">Failed to load history</h3>
            <p className="text-slate-500">{error}</p>
          </div>
        ) : filteredHistory.length === 0 ? (
          <div className="text-center py-12">
            <div className="text-slate-400 text-6xl mb-4">📋</div>
            <h3 className="text-xl font-medium text-slate-600 mb-2">No Pickup Records</h3>
            <p className="text-slate-500">
              {selectedDate || selectedStudent !== 'All students'
                ? 'No records match your current filters.'
                : 'No pickup records available yet.'}
            </p>
          </div>
        ) : (
          <div className="overflow-x-auto">
            <table className="w-full">
              <thead>
                <tr className="border-b border-slate-200">
                  <th className="text-left py-4 px-4 font-semibold text-slate-700">Student</th>
                  <th className="text-left py-4 px-4 font-semibold text-slate-700">Pickup Wallet</th>
                  <th className="text-left py-4 px-4 font-semibold text-slate-700">Date & Time</th>
                  <th className="text-left py-4 px-4 font-semibold text-slate-700">Status</th>
                </tr>
              </thead>
              <tbody>
                {filteredHistory.map((record) => (
<<<<<<< HEAD
                  <tr key={record.id} className={`border-b border-slate-100 hover:bg-slate-50/50 transition-colors ${newPickups.some(p => p.id === record.id) ? 'bg-green-50' : ''
                    }`}>
=======
                  <tr key={record.id || `${record.studentId}-${record.timestamp}`}
                      className={`border-b border-slate-100 hover:bg-slate-50/50 transition-colors`}>
>>>>>>> 57e4ded5
                    <td className="py-4 px-4">
                      <div className="font-medium text-slate-800">{record.studentName}</div>
                    </td>
                    <td className="py-4 px-4">
                      <code className="text-xs bg-slate-100 px-2 py-1 rounded font-mono">
                        {record.pickupWallet}
                      </code>
                    </td>
                    <td className="py-4 px-4">
                      <div className="text-slate-600 text-sm">
                        {(() => { const d = new Date(record.timestamp); return isNaN(d.getTime()) ? record.timestamp : d.toLocaleString(undefined, { year: 'numeric', month: 'short', day: '2-digit', hour: 'numeric', minute: '2-digit', hour12: true }); })()}
                      </div>
                    </td>
                    <td className="py-4 px-4">
                      <span className={`inline-flex items-center px-3 py-1 rounded-full text-xs font-medium ${record.status === 'completed'
                          ? 'bg-green-100 text-green-800'
                          : 'bg-yellow-100 text-yellow-800'
                        }`}>
                        {record.status === 'completed' ? 'Completed' : 'Pending'}
                      </span>
                    </td>
                  </tr>
                ))}
              </tbody>
            </table>
          </div>
        )}

        {/* Summary */}
        <div className="p-4 border border-green-200 rounded-xl" style={{ backgroundColor: 'var(--light-green)' }}>
          <h3 className="font-medium text-green-800 mb-2">Pickup Overview</h3>
          <div className="grid grid-cols-2 md:grid-cols-4 gap-4 text-sm">
            <div>
              <span className="text-green-700 font-medium">Total Pickups:</span>
              <span className="ml-2 text-green-800">{rows.length}</span>
            </div>
            <div>
              <span className="text-green-700 font-medium">Completed:</span>
              <span className="ml-2 text-green-800">
                {rows.filter(h => h.status === 'completed').length}
              </span>
            </div>
            {/* Pending is always zero because we record only completed pickups */}
            <div>
              <span className="text-green-700 font-medium">Pending:</span>
              <span className="ml-2 text-green-800">0</span>
            </div>
            <div>
              <span className="text-green-700 font-medium">Today:</span>
              <span className="ml-2 text-green-800">
                {rows.filter(h => (h.timestamp || '').includes(new Date().toISOString().split('T')[0])).length}
              </span>
            </div>
          </div>
        </div>
      </div>
    </TabContainer>
  );
};

export default StaffPickupLogsTab;<|MERGE_RESOLUTION|>--- conflicted
+++ resolved
@@ -271,13 +271,8 @@
               </thead>
               <tbody>
                 {filteredHistory.map((record) => (
-<<<<<<< HEAD
-                  <tr key={record.id} className={`border-b border-slate-100 hover:bg-slate-50/50 transition-colors ${newPickups.some(p => p.id === record.id) ? 'bg-green-50' : ''
-                    }`}>
-=======
                   <tr key={record.id || `${record.studentId}-${record.timestamp}`}
                       className={`border-b border-slate-100 hover:bg-slate-50/50 transition-colors`}>
->>>>>>> 57e4ded5
                     <td className="py-4 px-4">
                       <div className="font-medium text-slate-800">{record.studentName}</div>
                     </td>
