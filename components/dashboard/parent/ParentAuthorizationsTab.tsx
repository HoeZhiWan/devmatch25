'use client';

import React, { useState } from 'react';
import { useFirebaseData } from '../../../hooks/useFirebaseData';
import TabContainer from '../TabContainer';

const ParentAuthorizationsTab: React.FC = () => {
  const {
    pickupAuthorizations,
    addPickupAuthorization,
    removePickupAuthorization,
    error,
    clearError,
    refreshData
  } = useFirebaseData();

  // Form states for authorizing pickup person
  const [pickupPersonWallet, setPickupPersonWallet] = useState("");
  const [relationship, setRelationship] = useState("");
  const [startDate, setStartDate] = useState("");
  const [endDate, setEndDate] = useState("");
  const [blockchainResult, setBlockchainResult] = useState<string | null>(null);
  const [loading, setLoading] = useState(false);

  const handleAuthorizePickupPerson = async () => {
    if (!pickupPersonWallet || !relationship || !startDate || !endDate) {
      setBlockchainResult('Please fill in all required fields');
      return;
    }

    // Validate date range
    const start = new Date(startDate);
    const end = new Date(endDate);
    const now = new Date();

    if (start >= end) {
      setBlockchainResult('Start date must be before end date');
      return;
    }

    if (end <= now) {
      setBlockchainResult('End date must be in the future');
      return;
    }

    setLoading(true);
    setBlockchainResult(null);
    clearError();
    
    try {
      const success = await addPickupAuthorization(pickupPersonWallet, {
        walletAddress: pickupPersonWallet.toLowerCase(),
        relationship,
        startDate,
        endDate,
      });

      if (success) {
        setBlockchainResult('Pickup person authorized successfully!');
        
        // Clear form
        setPickupPersonWallet("");
        setRelationship("");
        setStartDate("");
        setEndDate("");
      } else {
        setBlockchainResult('Failed to authorize pickup person');
      }

    } catch (e: any) {
      setBlockchainResult(`Error: ${e.message}`);
    } finally {
      setLoading(false);
    }
  };

  const handleRemoveAuthorization = async (pickupWallet: string, personName?: string) => {
    if (!confirm(`Are you sure you want to remove pickup authorization for ${personName || pickupWallet}?`)) {
      return;
    }

    try {
      const success = await removePickupAuthorization(pickupWallet);
      if (success) {
        setBlockchainResult(`Authorization removed for ${personName || pickupWallet}`);
      }
    } catch (e: any) {
      setBlockchainResult(`Error removing authorization: ${e.message}`);
    }
  };

  // Convert pickup authorizations object to array for display
  const authorizationsList = Object.entries(pickupAuthorizations).map(([wallet, person]) => {
    const now = new Date();
    const startDate = new Date(person.startDate);
    const endDate = new Date(person.endDate);
    const isActive = now >= startDate && now <= endDate;
    const isExpired = now > endDate;
    const isFuture = now < startDate;
    
    return {
      wallet,
      ...person,
      isActive,
      isExpired,
      isFuture,
      statusText: isActive ? 'Active' : isExpired ? 'Expired' : 'Future',
      statusColor: isActive ? 'green' : isExpired ? 'red' : 'yellow',
    };
  });

  return (
    <div className="space-y-8">
      {/* Error display */}
      {error && (
        <div className="p-4 rounded-xl border bg-red-50 border-red-200 text-red-800">
          <div className="flex items-center space-x-2">
            <span>❌</span>
            <span>{error}</span>
            <button 
              onClick={clearError}
              className="ml-auto text-sm underline hover:no-underline"
            >
              Dismiss
            </button>
          </div>
        </div>
      )}

      {/* Authorize New Pickup Person */}
      <TabContainer
        title="Authorize Pickup Person"
        description="Grant pickup authorization to trusted individuals"
      >
        <div className="space-y-6">
          <div className="grid grid-cols-1 md:grid-cols-2 gap-6">
            <div className="rounded-xl p-6" style={{ backgroundColor: 'var(--light-blue)' }}>
              <label className="block text-sm font-semibold text-slate-700 mb-3">
<<<<<<< HEAD
                Pickup Person Name
              </label>
              <input
                className="w-full p-4 border border-slate-200 rounded-xl focus:ring-2 focus:ring-green-200 focus:border-green-500 bg-white transition-all duration-200"
                placeholder="Enter name"
                value={pickupPersonName}
                onChange={e => setPickupPersonName(e.target.value)}
              />
            </div>
            
            <div className="rounded-xl p-6" style={{ backgroundColor: 'var(--light-blue)' }}>
              <label className="block text-sm font-semibold text-slate-700 mb-3">
                MetaMask Address/ID
=======
                MetaMask Wallet Address <span className="text-red-500">*</span>
>>>>>>> 57e4ded5
              </label>
              <input
                className="w-full p-4 border border-slate-200 rounded-xl focus:ring-2 focus:ring-green-200 focus:border-green-500 bg-white transition-all duration-200"
                placeholder="0x..."
                value={pickupPersonWallet}
                onChange={e => setPickupPersonWallet(e.target.value)}
              />
              <p className="text-xs text-slate-500 mt-2">
                The pickup person doesn't need to be registered yet. They can register later.
              </p>
            </div>
            
            <div className="rounded-xl p-6" style={{ backgroundColor: 'var(--light-blue)' }}>
              <label className="block text-sm font-semibold text-slate-700 mb-3">
                Relationship to Child <span className="text-red-500">*</span>
              </label>
              <select 
                className="w-full p-4 border border-slate-200 rounded-xl focus:ring-2 focus:ring-green-200 focus:border-green-500 bg-white transition-all duration-200"
                value={relationship}
                onChange={e => setRelationship(e.target.value)}
              >
                <option value="">Select relationship...</option>
                <option value="Grandparent">Grandparent</option>
                <option value="Uncle/Aunt">Uncle/Aunt</option>
                <option value="Family Friend">Family Friend</option>
                <option value="Guardian">Guardian</option>
                <option value="Sibling">Sibling</option>
                <option value="Caregiver">Caregiver</option>
                <option value="Other">Other</option>
              </select>
            </div>
            
            <div className="rounded-xl p-6" style={{ backgroundColor: 'var(--light-blue)' }}>
              <label className="block text-sm font-semibold text-slate-700 mb-3">
<<<<<<< HEAD
                Phone Number
              </label>
              <input
                className="w-full p-4 border border-slate-200 rounded-xl focus:ring-2 focus:ring-green-200 focus:border-green-500 bg-white transition-all duration-200"
                placeholder="+1234567890"
                value={phoneNumber}
                onChange={e => setPhoneNumber(e.target.value)}
              />
            </div>
            
            <div className="rounded-xl p-6" style={{ backgroundColor: 'var(--light-blue)' }}>
              <label className="block text-sm font-semibold text-slate-700 mb-3">
                Start Date
=======
                Start Date <span className="text-red-500">*</span>
>>>>>>> 57e4ded5
              </label>
              <input
                type="date"
                className="w-full p-4 border border-slate-200 rounded-xl focus:ring-2 focus:ring-green-200 focus:border-green-500 bg-white transition-all duration-200"
                value={startDate}
                onChange={e => setStartDate(e.target.value)}
                min={new Date().toISOString().split('T')[0]}
              />
            </div>
            
            <div className="rounded-xl p-6" style={{ backgroundColor: 'var(--light-blue)' }}>
              <label className="block text-sm font-semibold text-slate-700 mb-3">
                End Date <span className="text-red-500">*</span>
              </label>
              <input
                type="date"
                className="w-full p-4 border border-slate-200 rounded-xl focus:ring-2 focus:ring-green-200 focus:border-green-500 bg-white transition-all duration-200"
                value={endDate}
                onChange={e => setEndDate(e.target.value)}
                min={startDate || new Date().toISOString().split('T')[0]}
              />
            </div>
          </div>

          <button
            className="w-full py-4 px-6 text-white rounded-xl disabled:opacity-50 font-semibold transition-all duration-200 shadow-lg hover:shadow-xl disabled:cursor-not-allowed"
            style={{ backgroundColor: 'var(--color-dark)' }}
            onClick={handleAuthorizePickupPerson}
            disabled={loading || !pickupPersonWallet || !relationship || !startDate || !endDate}
          >
            {loading ? (
              <div className="flex items-center justify-center space-x-2">
                <div className="w-5 h-5 border-2 border-white border-t-transparent rounded-full animate-spin"></div>
                <span>Authorizing...</span>
              </div>
            ) : (
              <div className="flex items-center justify-center space-x-2">
<<<<<<< HEAD
                <span>Authorize</span>
=======
                <span>🔐</span>
                <span>Authorize Pickup Person</span>
>>>>>>> 57e4ded5
              </div>
            )}
          </button>

          {blockchainResult && (
            <div className={`p-4 rounded-xl border ${
              blockchainResult.includes('successfully') || blockchainResult.includes('removed')
                ? 'bg-green-50 border-green-200 text-green-800' 
                : 'bg-red-50 border-red-200 text-red-800'
            }`}>
              <div className="flex items-center space-x-2">
                <span>{blockchainResult.includes('successfully') || blockchainResult.includes('removed') ? '✅' : '❌'}</span>
                <span>{blockchainResult}</span>
              </div>
            </div>
          )}
        </div>
      </TabContainer>

      {/* Manage Existing Pickup Persons */}
      <TabContainer
        title="Manage Pickup Persons"
        description="View and manage authorized pickup persons"
      >
        <div className="space-y-4">
          {authorizationsList.length === 0 ? (
            <div className="text-center p-8 text-slate-500">
              <div className="text-4xl mb-2">👥</div>
              <p>No pickup persons authorized yet.</p>
              <p className="text-sm">Use the form above to authorize pickup persons.</p>
            </div>
          ) : (
            authorizationsList.map((person) => (
              <div key={person.wallet} className="bg-slate-50 rounded-xl p-6 border border-slate-200">
                <div className="flex justify-between items-start">
                  <div className="flex-1">
                    <div className="flex items-center space-x-3 mb-2">
                      <div className="w-10 h-10 bg-gradient-to-br from-purple-500 to-purple-600 rounded-lg flex items-center justify-center">
                        <span className="text-white text-sm">👤</span>
                      </div>
                      <div>
                        <div className="font-bold text-slate-900 text-lg">
                          {person.wallet.slice(0, 6)}...{person.wallet.slice(-4)}
                        </div>
                        <div className="text-sm text-slate-600">Relationship: {person.relationship}</div>
                      </div>
                    </div>
                    <div className="grid grid-cols-1 md:grid-cols-2 gap-4 text-sm text-slate-600">
                      <div>Wallet: <span className="font-mono">{person.wallet}</span></div>
                      <div>Valid: {new Date(person.startDate).toLocaleDateString()} to {new Date(person.endDate).toLocaleDateString()}</div>
                    </div>
                  </div>
                  <div className="text-right">
                    <span className={`inline-block px-3 py-1 rounded-full text-xs font-medium ${
                      person.statusColor === 'green' 
                        ? 'bg-green-100 text-green-800' 
                        : person.statusColor === 'red'
                        ? 'bg-red-100 text-red-800'
                        : 'bg-yellow-100 text-yellow-800'
                    }`}>
                      {person.statusText}
                    </span>
                  </div>
                </div>
                <div className="mt-4 flex gap-2">
                  <button 
                    onClick={() => handleRemoveAuthorization(person.wallet, person.relationship)}
                    className="px-4 py-2 bg-red-600 text-white rounded-lg hover:bg-red-700 transition-colors text-sm font-medium"
                  >
                    Remove Authorization
                  </button>
                  <button 
                    onClick={refreshData}
                    className="px-4 py-2 bg-blue-600 text-white rounded-lg hover:bg-blue-700 transition-colors text-sm font-medium"
                  >
                    Refresh
                  </button>
                </div>
              </div>
            ))
          )}
        </div>
      </TabContainer>
    </div>
  );
};

export default ParentAuthorizationsTab;<|MERGE_RESOLUTION|>--- conflicted
+++ resolved
@@ -136,23 +136,7 @@
           <div className="grid grid-cols-1 md:grid-cols-2 gap-6">
             <div className="rounded-xl p-6" style={{ backgroundColor: 'var(--light-blue)' }}>
               <label className="block text-sm font-semibold text-slate-700 mb-3">
-<<<<<<< HEAD
-                Pickup Person Name
-              </label>
-              <input
-                className="w-full p-4 border border-slate-200 rounded-xl focus:ring-2 focus:ring-green-200 focus:border-green-500 bg-white transition-all duration-200"
-                placeholder="Enter name"
-                value={pickupPersonName}
-                onChange={e => setPickupPersonName(e.target.value)}
-              />
-            </div>
-            
-            <div className="rounded-xl p-6" style={{ backgroundColor: 'var(--light-blue)' }}>
-              <label className="block text-sm font-semibold text-slate-700 mb-3">
-                MetaMask Address/ID
-=======
-                MetaMask Wallet Address <span className="text-red-500">*</span>
->>>>>>> 57e4ded5
+                MetaMask Wallet Address
               </label>
               <input
                 className="w-full p-4 border border-slate-200 rounded-xl focus:ring-2 focus:ring-green-200 focus:border-green-500 bg-white transition-all duration-200"
@@ -187,23 +171,7 @@
             
             <div className="rounded-xl p-6" style={{ backgroundColor: 'var(--light-blue)' }}>
               <label className="block text-sm font-semibold text-slate-700 mb-3">
-<<<<<<< HEAD
-                Phone Number
-              </label>
-              <input
-                className="w-full p-4 border border-slate-200 rounded-xl focus:ring-2 focus:ring-green-200 focus:border-green-500 bg-white transition-all duration-200"
-                placeholder="+1234567890"
-                value={phoneNumber}
-                onChange={e => setPhoneNumber(e.target.value)}
-              />
-            </div>
-            
-            <div className="rounded-xl p-6" style={{ backgroundColor: 'var(--light-blue)' }}>
-              <label className="block text-sm font-semibold text-slate-700 mb-3">
-                Start Date
-=======
                 Start Date <span className="text-red-500">*</span>
->>>>>>> 57e4ded5
               </label>
               <input
                 type="date"
@@ -241,12 +209,7 @@
               </div>
             ) : (
               <div className="flex items-center justify-center space-x-2">
-<<<<<<< HEAD
-                <span>Authorize</span>
-=======
-                <span>🔐</span>
                 <span>Authorize Pickup Person</span>
->>>>>>> 57e4ded5
               </div>
             )}
           </button>
