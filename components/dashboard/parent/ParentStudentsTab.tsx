'use client';

import React, { useState } from 'react';
import { useFirebaseData } from '../../../hooks/useFirebaseData';
import QRCodeGenerator from '../../QRCodeGenerator';
import TabContainer from '../TabContainer';

const ParentStudentsTab: React.FC = () => {
  const { 
    students, 
    loadingStudents, 
    generateQRCode, 
    error, 
    clearError 
  } = useFirebaseData();

  const [selectedChild, setSelectedChild] = useState<string>("");
  const [qrValue, setQrValue] = useState<string | null>(null);
  const [qrExpiration, setQrExpiration] = useState<string | null>(null);
  const [blockchainResult, setBlockchainResult] = useState<string | null>(null);
  const [loading, setLoading] = useState(false);

  const handlePickupMyChild = async () => {
    if (!selectedChild) {
      setBlockchainResult('Please select a child first');
      return;
    }

    setLoading(true);
    setBlockchainResult(null);
    setQrValue(null);
    setQrExpiration(null);
    clearError();
    
    try {
      const selectedChildData = students.find(child => child.id === selectedChild);
      if (!selectedChildData) {
        throw new Error('Selected child not found');
      }

      // Generate QR code using the new Firebase API
      const result = await generateQRCode(selectedChild);
      
      if (!result) {
        throw new Error('Failed to generate QR code');
      }

      setQrValue(result.qrCodeData);
      setQrExpiration(result.expiresAt);
      setBlockchainResult(`QR code generated successfully for ${selectedChildData.name}!`);

    } catch (e: any) {
      setBlockchainResult(`Error: ${e.message}`);
    } finally {
      setLoading(false);
    }
  };

  // Clear results when changing child selection
  const handleChildChange = (childId: string) => {
    setSelectedChild(childId);
    setQrValue(null);
    setQrExpiration(null);
    setBlockchainResult(null);
    clearError();
  };

  return (
    <TabContainer
      title="Pickup My Child"
      description="Generate a QR code for child pickup authorization"
    >
      <div className="space-y-6">
<<<<<<< HEAD
        <div className="rounded-xl p-6" style={{ backgroundColor: 'var(--light-blue)' }}>
=======
        {/* Error display */}
        {error && (
          <div className="p-4 rounded-xl border bg-red-50 border-red-200 text-red-800">
            <div className="flex items-center space-x-2">
              <span>❌</span>
              <span>{error}</span>
              <button 
                onClick={clearError}
                className="ml-auto text-sm underline hover:no-underline"
              >
                Dismiss
              </button>
            </div>
          </div>
        )}

        <div className="bg-slate-50 rounded-xl p-6">
>>>>>>> 57e4ded5
          <label className="block text-sm font-semibold text-slate-700 mb-3">
            Select Child
          </label>
          
          {loadingStudents ? (
            <div className="flex items-center justify-center p-8">
              <div className="w-6 h-6 border-2 border-indigo-500 border-t-transparent rounded-full animate-spin"></div>
              <span className="ml-2 text-slate-600">Loading students...</span>
            </div>
          ) : students.length === 0 ? (
            <div className="text-center p-8 text-slate-500">
              <div className="text-4xl mb-2">👶</div>
              <p>No students found. Please add students first.</p>
            </div>
          ) : (
            <select
              className="w-full p-4 border border-slate-200 rounded-xl focus:ring-2 focus:ring-indigo-200 focus:border-indigo-500 bg-white transition-all duration-200"
              value={selectedChild}
              onChange={e => handleChildChange(e.target.value)}
            >
              <option value="">Choose a child...</option>
              {students.map(child => (
                <option key={child.id} value={child.id}>
                  {child.name} - {child.grade} ({child.id})
                </option>
              ))}
            </select>
          )}
        </div>

        <button
          className="w-full py-4 px-6 text-white rounded-xl disabled:opacity-50 font-semibold transition-all duration-200 shadow-lg hover:shadow-xl disabled:cursor-not-allowed"
          style={{ backgroundColor: 'var(--color-dark)' }}
          onClick={handlePickupMyChild}
          disabled={loading || !selectedChild || loadingStudents}
        >
          {loading ? (
            <div className="flex items-center justify-center space-x-2">
              <div className="w-5 h-5 border-2 border-white border-t-transparent rounded-full animate-spin"></div>
              <span>Generating QR...</span>
            </div>
          ) : (
            <div className="flex items-center justify-center space-x-2">
              <span>Generate Pickup QR</span>
            </div>
          )}
        </button>

        {blockchainResult && (
          <div className={`p-4 rounded-xl border ${
            blockchainResult.startsWith('QR code generated') 
              ? 'bg-green-50 border-green-200 text-green-800' 
              : 'bg-red-50 border-red-200 text-red-800'
          }`}>
            <div className="flex items-center space-x-2">
              <span>{blockchainResult.startsWith('QR code generated') ? '✅' : '❌'}</span>
              <span>{blockchainResult}</span>
            </div>
          </div>
        )}

        {qrValue && (
          <div className="rounded-2xl border border-blue-200 p-8" style={{ backgroundColor: 'var(--light-blue)' }}>
            <div className="text-center">
              <h4 className="text-xl font-bold mb-4" style={{ color: 'var(--color-dark)' }}>Your Pickup QR Code</h4>
              <div className="bg-white rounded-xl p-6 inline-block shadow-lg">
                <QRCodeGenerator value={qrValue} />
              </div>
<<<<<<< HEAD
              <p className="mt-4 text-sm" style={{ color: 'var(--color-dark)' }}>
                Show this QR code to staff for pickup authorization
              </p>
=======
              <div className="mt-4 space-y-2 text-sm text-indigo-600">
                <p>Show this QR code to staff for pickup authorization</p>
                {qrExpiration && (
                  <p className="font-medium">
                    Expires: {new Date(qrExpiration).toLocaleString()}
                  </p>
                )}
              </div>
              <div className="mt-4 p-3 bg-indigo-100 rounded-lg text-xs text-indigo-700">
                <p>⚠️ This QR code is for one-time use only and will expire automatically.</p>
              </div>
>>>>>>> 57e4ded5
            </div>
          </div>
        )}
      </div>
    </TabContainer>
  );
};

export default ParentStudentsTab;<|MERGE_RESOLUTION|>--- conflicted
+++ resolved
@@ -71,9 +71,6 @@
       description="Generate a QR code for child pickup authorization"
     >
       <div className="space-y-6">
-<<<<<<< HEAD
-        <div className="rounded-xl p-6" style={{ backgroundColor: 'var(--light-blue)' }}>
-=======
         {/* Error display */}
         {error && (
           <div className="p-4 rounded-xl border bg-red-50 border-red-200 text-red-800">
@@ -90,8 +87,7 @@
           </div>
         )}
 
-        <div className="bg-slate-50 rounded-xl p-6">
->>>>>>> 57e4ded5
+        <div className="rounded-xl p-6" style={{ backgroundColor: 'var(--light-blue)' }}>
           <label className="block text-sm font-semibold text-slate-700 mb-3">
             Select Child
           </label>
@@ -160,12 +156,7 @@
               <div className="bg-white rounded-xl p-6 inline-block shadow-lg">
                 <QRCodeGenerator value={qrValue} />
               </div>
-<<<<<<< HEAD
-              <p className="mt-4 text-sm" style={{ color: 'var(--color-dark)' }}>
-                Show this QR code to staff for pickup authorization
-              </p>
-=======
-              <div className="mt-4 space-y-2 text-sm text-indigo-600">
+              <div className="mt-4 text-sm text-indigo-600" style={{ color: 'var(--color-dark)' }}>
                 <p>Show this QR code to staff for pickup authorization</p>
                 {qrExpiration && (
                   <p className="font-medium">
@@ -176,7 +167,6 @@
               <div className="mt-4 p-3 bg-indigo-100 rounded-lg text-xs text-indigo-700">
                 <p>⚠️ This QR code is for one-time use only and will expire automatically.</p>
               </div>
->>>>>>> 57e4ded5
             </div>
           </div>
         )}
