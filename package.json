--- conflicted
+++ resolved
@@ -9,14 +9,7 @@
     "lint": "next lint"
   },
   "dependencies": {
-<<<<<<< HEAD
     "@types/qrcode": "^1.5.5",
-    "ethers": "^6.15.0",
-    "next": "15.4.5",
-    "qrcode": "^1.5.4",
-    "react": "19.1.0",
-    "react-dom": "19.1.0"
-=======
     "ethers": "^6.15.0",
     "firebase": "^12.0.0",
     "html5-qrcode": "^2.3.8",
@@ -26,7 +19,6 @@
     "react": "19.1.0",
     "react-dom": "19.1.0",
     "react-qr-code": "^2.0.18"
->>>>>>> 387344eb
   },
   "devDependencies": {
     "@tailwindcss/postcss": "^4",
