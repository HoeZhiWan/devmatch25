import { 
  collection, 
  doc, 
  setDoc, 
  getDoc, 
  getDocs, 
  query, 
  where, 
  orderBy,
  Timestamp,
  updateDoc,
  deleteDoc,
  startAt,
  endAt,
  runTransaction,
  writeBatch
} from 'firebase/firestore';
import { db } from './config';
<<<<<<< HEAD
import type { 
  Student, 
  Authorization, 
  PickupLog, 
  UserSession, 
  QRCodeData,
  User,
  PickupPerson,
  PickupHistory,
  AuthorizationRecord,
  QRCodeContent
=======
import type {
  Student,
  Authorization,
  PickupLog,
  UserSession,
  QRCodeData
>>>>>>> 54220e0e
} from '@/types/database';

// Collection references
export const studentsCollection = collection(db, 'students');
export const usersCollection = collection(db, 'users');
export const pickupHistoryCollection = collection(db, 'pickupHistory');
export const authorizationRecordsCollection = collection(db, 'authorizationRecords');

// Legacy collections for backward compatibility
export const authorizationsCollection = collection(db, 'authorizations');
export const pickupLogsCollection = collection(db, 'pickup-logs');
export const userSessionsCollection = collection(db, 'user-sessions');
export const qrCodesCollection = collection(db, 'qr-codes');

// New unified schema: root users and pickup history
export const usersRootCollection = collection(db, 'user');
export const pickupHistoryCollection = collection(db, 'pickupHistory');

// Student operations
export const createStudent = async (student: Omit<Student, 'createdAt'>) => {
  try {
    const studentDoc = doc(studentsCollection, student.id);
    await setDoc(studentDoc, {
      ...student,
      parentId: student.parentId.toLowerCase(),
      createdAt: Timestamp.now(),
    });
    return true;
  } catch (error) {
    console.error('Error creating student:', error);
    return false;
  }
};

export const getStudentsByParent = async (parentWallet: string): Promise<Student[]> => {
  try {
    const q = query(
      studentsCollection,
      where('parentId', '==', parentWallet.toLowerCase())
    );
    const snapshot = await getDocs(q);
    return snapshot.docs.map(doc => {
      const data = doc.data();
      return {
        id: doc.id,
        name: data.name,
        grade: data.grade,
        parentId: data.parentId,
        createdAt: data.createdAt.toDate(),
      };
    });
  } catch (error) {
    console.error('Error getting students by parent:', error);
    return [];
  }
};

export const getStudentById = async (studentId: string): Promise<Student | null> => {
  try {
    const studentDoc = doc(studentsCollection, studentId);
    const studentSnap = await getDoc(studentDoc);
    
    if (studentSnap.exists()) {
      const data = studentSnap.data();
      return {
        id: studentSnap.id,
        name: data.name,
        grade: data.grade,
        parentId: data.parentId,
        createdAt: data.createdAt.toDate(),
      };
    }
    return null;
  } catch (error) {
    console.error('Error getting student by ID:', error);
    return null;
  }
};

// NEW: Get all students for staff dashboard
export const getAllStudents = async (): Promise<Student[]> => {
  try {
    const q = query(studentsCollection, orderBy('createdAt', 'desc'));
    const snapshot = await getDocs(q);
    return snapshot.docs.map(doc => {
      const data = doc.data();
      return {
        id: doc.id,
        name: data.name,
        grade: data.grade,
        parentId: data.parentId,
        createdAt: data.createdAt.toDate(),
      };
    });
  } catch (error) {
    console.error('Error getting all students:', error);
    return [];
  }
};

// NEW: Update student information
export const updateStudent = async (studentId: string, updates: Partial<Student>): Promise<boolean> => {
  try {
    const studentDoc = doc(studentsCollection, studentId);
    await updateDoc(studentDoc, {
      ...updates,
      parentId: updates.parentId?.toLowerCase(),
    });
    return true;
  } catch (error) {
    console.error('Error updating student:', error);
    return false;
  }
};

// NEW: Delete student
export const deleteStudent = async (studentId: string): Promise<boolean> => {
  try {
    const studentDoc = doc(studentsCollection, studentId);
    await deleteDoc(studentDoc);
    return true;
  } catch (error) {
    console.error('Error deleting student:', error);
    return false;
  }
};

// Authorization operations
export const createAuthorization = async (auth: Omit<Authorization, 'id' | 'createdAt'>): Promise<string | null> => {
  try {
    const authDoc = doc(authorizationsCollection);
    await setDoc(authDoc, {
      ...auth,
      parentWallet: auth.parentWallet.toLowerCase(),
      pickupWallet: auth.pickupWallet.toLowerCase(),
      createdAt: Timestamp.now(),
      id: authDoc.id,
    });
    return authDoc.id;
  } catch (error) {
    console.error('Error creating authorization:', error);
    return null;
  }
};

export const getAuthorizationsByPickupWallet = async (pickupWallet: string): Promise<Authorization[]> => {
  try {
    const q = query(
      authorizationsCollection,
      where('pickupWallet', '==', pickupWallet.toLowerCase()),
      where('isActive', '==', true)
    );
    const snapshot = await getDocs(q);
    return snapshot.docs.map(doc => {
      const data = doc.data();
      return {
        id: doc.id,
        studentId: data.studentId,
        parentWallet: data.parentWallet,
        pickupWallet: data.pickupWallet,
        signature: data.signature,
        message: data.message,
        startDate: data.startDate,
        endDate: data.endDate,
        createdAt: data.createdAt.toDate(),
        isActive: data.isActive,
      };
    });
  } catch (error) {
    console.error('Error getting authorizations by pickup wallet:', error);
    return [];
  }
};

export const getAuthorizationsByParent = async (parentWallet: string): Promise<Authorization[]> => {
  try {
    // Temporary fix: Remove orderBy to avoid composite index requirement
    // TODO: Add back orderBy once index is created
    const q = query(
      authorizationsCollection,
      where('parentWallet', '==', parentWallet.toLowerCase())
      // orderBy('createdAt', 'desc') // Temporarily removed
    );
    const snapshot = await getDocs(q);
    const authorizations = snapshot.docs.map(doc => {
      const data = doc.data();
      return {
        id: doc.id,
        studentId: data.studentId,
        parentWallet: data.parentWallet,
        pickupWallet: data.pickupWallet,
        signature: data.signature,
        message: data.message,
        startDate: data.startDate,
        endDate: data.endDate,
        createdAt: data.createdAt.toDate(),
        isActive: data.isActive,
      };
    });
    
    // Sort in memory instead of in query
    return authorizations.sort((a, b) => b.createdAt.getTime() - a.createdAt.getTime());
  } catch (error) {
    console.error('Error getting authorizations by parent:', error);
    return [];
  }
};

// NEW: Get authorization by ID
export const getAuthorizationById = async (authId: string): Promise<Authorization | null> => {
  try {
    const authDoc = doc(authorizationsCollection, authId);
    const authSnap = await getDoc(authDoc);
    
    if (authSnap.exists()) {
      const data = authSnap.data();
      return {
        id: authSnap.id,
        studentId: data.studentId,
        parentWallet: data.parentWallet,
        pickupWallet: data.pickupWallet,
        signature: data.signature,
        message: data.message,
        startDate: data.startDate,
        endDate: data.endDate,
        createdAt: data.createdAt.toDate(),
        isActive: data.isActive,
      };
    }
    return null;
  } catch (error) {
    console.error('Error getting authorization by ID:', error);
    return null;
  }
};

export const updateAuthorizationStatus = async (authId: string, isActive: boolean): Promise<boolean> => {
  try {
    const authDoc = doc(authorizationsCollection, authId);
    await updateDoc(authDoc, { isActive });
    return true;
  } catch (error) {
    console.error('Error updating authorization status:', error);
    return false;
  }
};

// User session operations
export const createUserSession = async (session: UserSession): Promise<boolean> => {
  try {
    const sessionDoc = doc(userSessionsCollection, session.wallet.toLowerCase());
    await setDoc(sessionDoc, {
      ...session,
      wallet: session.wallet.toLowerCase(),
      lastActive: Timestamp.now(),
    });
    return true;
  } catch (error) {
    console.error('Error creating user session:', error);
    return false;
  }
};

export const getUserSession = async (walletAddress: string): Promise<UserSession | null> => {
  try {
    const sessionDoc = doc(userSessionsCollection, walletAddress.toLowerCase());
    const sessionSnap = await getDoc(sessionDoc);
    
    if (sessionSnap.exists()) {
      const data = sessionSnap.data();
      return {
        wallet: data.wallet,
        role: data.role,
        lastActive: data.lastActive.toDate(),
      };
    }
    return null;
  } catch (error) {
    console.error('Error getting user session:', error);
    return null;
  }
};

// NEW: Get user role
export const getUserRole = async (walletAddress: string): Promise<string | null> => {
  try {
    const session = await getUserSession(walletAddress);
    return session?.role || null;
  } catch (error) {
    console.error('Error getting user role:', error);
    return null;
  }
};

export const updateUserSession = async (walletAddress: string): Promise<boolean> => {
  try {
    const sessionDoc = doc(userSessionsCollection, walletAddress.toLowerCase());
    await updateDoc(sessionDoc, {
      lastActive: Timestamp.now(),
    });
    return true;
  } catch (error) {
    console.error('Error updating user session:', error);
    return false;
  }
};

export const deleteUserSession = async (walletAddress: string): Promise<boolean> => {
  try {
    const sessionDoc = doc(userSessionsCollection, walletAddress.toLowerCase());
    await deleteDoc(sessionDoc);
    return true;
  } catch (error) {
    console.error('Error deleting user session:', error);
    return false;
  }
};

// QR Code operations
export const createQRCode = async (qrData: Omit<QRCodeData, 'generatedAt'>): Promise<boolean> => {
  try {
    const qrDoc = doc(qrCodesCollection, qrData.id);
    await setDoc(qrDoc, {
      ...qrData,
      pickupWallet: qrData.pickupWallet.toLowerCase(),
      generatedAt: Timestamp.now(),
      expiresAt: Timestamp.fromDate(qrData.expiresAt),
    });
    return true;
  } catch (error) {
    console.error('Error creating QR code:', error);
    return false;
  }
};

export const getQRCodeById = async (qrCodeId: string): Promise<QRCodeData | null> => {
  try {
    const qrDoc = doc(qrCodesCollection, qrCodeId);
    const qrSnap = await getDoc(qrDoc);
    
    if (qrSnap.exists()) {
      const data = qrSnap.data();
      return {
        id: qrSnap.id,
        pickupWallet: data.pickupWallet,
        studentId: data.studentId,
        authorizationId: data.authorizationId,
        generatedAt: data.generatedAt.toDate(),
        expiresAt: data.expiresAt.toDate(),
        isUsed: data.isUsed,
      };
    }
    return null;
  } catch (error) {
    console.error('Error getting QR code by ID:', error);
    return null;
  }
};

export const markQRCodeAsUsed = async (qrCodeId: string): Promise<boolean> => {
  try {
    const qrDoc = doc(qrCodesCollection, qrCodeId);
    await updateDoc(qrDoc, { isUsed: true });
    return true;
  } catch (error) {
    console.error('Error marking QR code as used:', error);
    return false;
  }
};

// Pickup log operations
export const createPickupLog = async (log: Omit<PickupLog, 'timestamp'>): Promise<boolean> => {
  try {
    const logDoc = doc(pickupLogsCollection);
    await setDoc(logDoc, {
      ...log,
      pickupWallet: log.pickupWallet.toLowerCase(),
      timestamp: Timestamp.now(),
    });
    return true;
  } catch (error) {
    console.error('Error creating pickup log:', error);
    return false;
  }
};

export const getPickupLogsByStudent = async (studentId: string): Promise<PickupLog[]> => {
  try {
    const q = query(
      pickupLogsCollection,
      where('studentId', '==', studentId),
      orderBy('timestamp', 'desc')
    );
    const snapshot = await getDocs(q);
    return snapshot.docs.map(doc => {
      const data = doc.data();
      return {
        id: doc.id,
        studentId: data.studentId,
        pickupWallet: data.pickupWallet,
        scannedBy: data.scannedBy,
        timestamp: data.timestamp.toDate(),
        status: data.status,
        qrCodeId: data.qrCodeId,
      };
    });
  } catch (error) {
    console.error('Error getting pickup logs by student:', error);
    return [];
  }
};

// NEW: Get all pickup logs for staff dashboard
export const getAllPickupLogs = async (): Promise<PickupLog[]> => {
  try {
    const q = query(pickupLogsCollection, orderBy('timestamp', 'desc'));
    const snapshot = await getDocs(q);
    return snapshot.docs.map(doc => {
      const data = doc.data();
      return {
        id: doc.id,
        studentId: data.studentId,
        pickupWallet: data.pickupWallet,
        scannedBy: data.scannedBy,
        timestamp: data.timestamp.toDate(),
        status: data.status,
        qrCodeId: data.qrCodeId,
      };
    });
  } catch (error) {
    console.error('Error getting all pickup logs:', error);
    return [];
  }
};

// NEW: Get pickup logs by date range
export const getPickupLogsByDateRange = async (startDate: Date, endDate: Date): Promise<PickupLog[]> => {
  try {
    const q = query(
      pickupLogsCollection,
      where('timestamp', '>=', Timestamp.fromDate(startDate)),
      where('timestamp', '<=', Timestamp.fromDate(endDate)),
      orderBy('timestamp', 'desc')
    );
    const snapshot = await getDocs(q);
    return snapshot.docs.map(doc => {
      const data = doc.data();
      return {
        id: doc.id,
        studentId: data.studentId,
        pickupWallet: data.pickupWallet,
        scannedBy: data.scannedBy,
        timestamp: data.timestamp.toDate(),
        status: data.status,
        qrCodeId: data.qrCodeId,
      };
    });
  } catch (error) {
    console.error('Error getting pickup logs by date range:', error);
    return [];
  }
};

// NEW: Get pickup logs by staff member
export const getPickupLogsByStaff = async (staffWallet: string): Promise<PickupLog[]> => {
  try {
    const q = query(
      pickupLogsCollection,
      where('scannedBy', '==', staffWallet.toLowerCase()),
      orderBy('timestamp', 'desc')
    );
    const snapshot = await getDocs(q);
    return snapshot.docs.map(doc => {
      const data = doc.data();
      return {
        id: doc.id,
        studentId: data.studentId,
        pickupWallet: data.pickupWallet,
        scannedBy: data.scannedBy,
        timestamp: data.timestamp.toDate(),
        status: data.status,
        qrCodeId: data.qrCodeId,
      };
    });
  } catch (error) {
    console.error('Error getting pickup logs by staff:', error);
    return [];
  }
};

<<<<<<< HEAD
// ===============================
// NEW COLLECTION OPERATIONS
// ===============================

// User operations
export const createUser = async (user: Omit<User, 'createdAt' | 'lastLoginAt'>): Promise<boolean> => {
  try {
    const normalizedAddress = user.walletAddress.toLowerCase();
    const userDoc = doc(usersCollection, normalizedAddress);
    await setDoc(userDoc, {
      ...user,
      id: normalizedAddress,
      walletAddress: normalizedAddress,
      createdAt: Timestamp.now(),
      lastLoginAt: Timestamp.now(),
    });
    return true;
  } catch (error) {
    console.error('Error creating user:', error);
=======
// =========================
// New helpers for unified schema
// =========================

// Ensure a user root document exists and upsert basic fields
export const upsertUserRoot = async (user: { walletAddress: string; role: string }): Promise<boolean> => {
  try {
    const normalizedWallet = user.walletAddress.toLowerCase();
    const userDocRef = doc(usersRootCollection, normalizedWallet);
    await setDoc(userDocRef, {
      walletAddress: normalizedWallet,
      role: user.role,
      createdAt: Timestamp.now(),
      lastLoginAt: Timestamp.now()
    }, { merge: true });
    return true;
  } catch (error) {
    console.error('Error upserting user root:', error);
>>>>>>> 54220e0e
    return false;
  }
};

<<<<<<< HEAD
export const getUserById = async (walletAddress: string): Promise<User | null> => {
  try {
    const normalizedAddress = walletAddress.toLowerCase();
    const userDoc = doc(usersCollection, normalizedAddress);
    const userSnap = await getDoc(userDoc);
    
    if (userSnap.exists()) {
      const data = userSnap.data();
      return {
        id: data.id,
        walletAddress: data.walletAddress,
        name: data.name,
        contactNumber: data.contactNumber,
        role: data.role,
        createdAt: data.createdAt.toDate(),
        lastLoginAt: data.lastLoginAt.toDate(),
        pickup: data.pickup || {},
      };
    }
    return null;
  } catch (error) {
    console.error('Error getting user by ID:', error);
    return null;
  }
};

export const updateUserLastLogin = async (walletAddress: string): Promise<boolean> => {
  try {
    const normalizedAddress = walletAddress.toLowerCase();
    const userDoc = doc(usersCollection, normalizedAddress);
    await updateDoc(userDoc, {
      lastLoginAt: Timestamp.now(),
    });
    return true;
  } catch (error) {
    console.error('Error updating user last login:', error);
    return false;
  }
};

export const addPickupPersonToParent = async (
  parentWallet: string,
  pickupWallet: string,
  pickupPerson: PickupPerson
): Promise<boolean> => {
  try {
    const normalizedParentAddress = parentWallet.toLowerCase();
    const normalizedPickupAddress = pickupWallet.toLowerCase();
    const userDoc = doc(usersCollection, normalizedParentAddress);
    
    return await runTransaction(db, async (transaction) => {
      const userSnap = await transaction.get(userDoc);
      
      if (!userSnap.exists()) {
        throw new Error('Parent user not found');
      }
      
      const userData = userSnap.data();
      if (userData.role !== 'parent') {
        throw new Error('User is not a parent');
      }
      
      const currentPickup = userData.pickup || {};
      currentPickup[normalizedPickupAddress] = {
        ...pickupPerson,
        walletAddress: normalizedPickupAddress,
      };
      
      transaction.update(userDoc, { pickup: currentPickup });
      return true;
    });
  } catch (error) {
    console.error('Error adding pickup person to parent:', error);
    return false;
  }
};

export const removePickupPersonFromParent = async (
  parentWallet: string,
  pickupWallet: string
): Promise<boolean> => {
  try {
    const normalizedParentAddress = parentWallet.toLowerCase();
    const normalizedPickupAddress = pickupWallet.toLowerCase();
    const userDoc = doc(usersCollection, normalizedParentAddress);
    
    return await runTransaction(db, async (transaction) => {
      const userSnap = await transaction.get(userDoc);
      
      if (!userSnap.exists()) {
        throw new Error('Parent user not found');
      }
      
      const userData = userSnap.data();
      const currentPickup = userData.pickup || {};
      delete currentPickup[normalizedPickupAddress];
      
      transaction.update(userDoc, { pickup: currentPickup });
      return true;
    });
  } catch (error) {
    console.error('Error removing pickup person from parent:', error);
=======
// Add a student under a parent user subcollection `student`
export const addStudentUnderUser = async (
  parentWallet: string,
  student: { name: string; grade: string; parentId: string }
): Promise<string | null> => {
  try {
    const parentRef = doc(usersRootCollection, parentWallet.toLowerCase());
    const studentCol = collection(parentRef, 'student');
    const studentDocRef = doc(studentCol);
    await setDoc(studentDocRef, {
      name: student.name,
      grade: student.grade,
      parentId: student.parentId.toLowerCase()
    });
    return studentDocRef.id;
  } catch (error) {
    console.error('Error adding student under user:', error);
    return null;
  }
};

// Add or update parent profile under user subcollection `parents`
export const upsertParentProfile = async (
  parentWallet: string,
  parentData: { contactNumber: string; name: string; studentIds?: string[]; walletAddressParent: string }
): Promise<boolean> => {
  try {
    const parentRef = doc(usersRootCollection, parentWallet.toLowerCase());
    const parentsCol = collection(parentRef, 'parents');
    const parentDocRef = doc(parentsCol);
    await setDoc(parentDocRef, {
      name: parentData.name,
      contactNumber: parentData.contactNumber,
      studentIds: parentData.studentIds || [],
      walletAddressParent: parentData.walletAddressParent.toLowerCase()
    }, { merge: true });
    return true;
  } catch (error) {
    console.error('Error upserting parent profile under user:', error);
>>>>>>> 54220e0e
    return false;
  }
};

<<<<<<< HEAD
export const getAllUsers = async (): Promise<User[]> => {
  try {
    const q = query(usersCollection, orderBy('createdAt', 'desc'));
    const snapshot = await getDocs(q);
    
    return snapshot.docs.map(doc => {
      const data = doc.data();
      return {
        id: data.id,
        walletAddress: data.walletAddress,
        name: data.name,
        contactNumber: data.contactNumber,
        role: data.role,
        createdAt: data.createdAt.toDate(),
        lastLoginAt: data.lastLoginAt.toDate(),
        pickup: data.pickup || {},
      };
    });
  } catch (error) {
    console.error('Error getting all users:', error);
    return [];
  }
};

export const getUsersByRole = async (role: string): Promise<User[]> => {
  try {
    const q = query(
      usersCollection, 
      where('role', '==', role),
      orderBy('createdAt', 'desc')
    );
    const snapshot = await getDocs(q);
    
    return snapshot.docs.map(doc => {
      const data = doc.data();
      return {
        id: data.id,
        walletAddress: data.walletAddress,
        name: data.name,
        contactNumber: data.contactNumber,
        role: data.role,
        createdAt: data.createdAt.toDate(),
        lastLoginAt: data.lastLoginAt.toDate(),
        pickup: data.pickup || {},
      };
    });
  } catch (error) {
    console.error('Error getting users by role:', error);
    return [];
  }
};

// Pickup History operations
export const createPickupHistory = async (pickupHistory: Omit<PickupHistory, 'id' | 'time'>): Promise<string | null> => {
  try {
    const historyDoc = doc(pickupHistoryCollection);
    await setDoc(historyDoc, {
      ...pickupHistory,
      id: historyDoc.id,
      pickupBy: pickupHistory.pickupBy.toLowerCase(),
      staffId: pickupHistory.staffId.toLowerCase(),
      time: Timestamp.now(),
    });
    return historyDoc.id;
  } catch (error) {
    console.error('Error creating pickup history:', error);
=======
// Add a staff record under user subcollection `staff`
export const addStaffUnderUser = async (
  staffWallet: string,
  staff: { staffid: string; name: string; walletaddress: string }
): Promise<string | null> => {
  try {
    const staffUserRef = doc(usersRootCollection, staffWallet.toLowerCase());
    const staffCol = collection(staffUserRef, 'staff');
    const staffDocRef = doc(staffCol);
    await setDoc(staffDocRef, {
      staffid: staff.staffid,
      name: staff.name,
      walletaddress: staff.walletaddress.toLowerCase()
    });
    return staffDocRef.id;
  } catch (error) {
    console.error('Error adding staff under user:', error);
>>>>>>> 54220e0e
    return null;
  }
};

<<<<<<< HEAD
export const getPickupHistoryByStudent = async (studentId: string): Promise<PickupHistory[]> => {
  try {
    const q = query(
      pickupHistoryCollection,
      where('studentId', '==', studentId),
      orderBy('time', 'desc')
    );
    const snapshot = await getDocs(q);
    return snapshot.docs.map(doc => {
      const data = doc.data();
      return {
        id: doc.id,
        blockchainHash: data.blockchainHash,
        contractTxHash: data.contractTxHash,
        pickupBy: data.pickupBy,
        staffId: data.staffId,
        studentId: data.studentId,
        time: data.time.toDate(),
      };
    });
  } catch (error) {
    console.error('Error getting pickup history by student:', error);
    return [];
  }
};

export const getAllPickupHistory = async (): Promise<PickupHistory[]> => {
  try {
    const q = query(pickupHistoryCollection, orderBy('time', 'desc'));
    const snapshot = await getDocs(q);
    return snapshot.docs.map(doc => {
      const data = doc.data();
      return {
        id: doc.id,
        blockchainHash: data.blockchainHash,
        contractTxHash: data.contractTxHash,
        pickupBy: data.pickupBy,
        staffId: data.staffId,
        studentId: data.studentId,
        time: data.time.toDate(),
      };
    });
  } catch (error) {
    console.error('Error getting all pickup history:', error);
    return [];
  }
};

// Authorization Record operations
export const createAuthorizationRecord = async (
  authRecord: Omit<AuthorizationRecord, 'id' | 'generatedAt'>
): Promise<string | null> => {
  try {
    const authDoc = doc(authorizationRecordsCollection);
    await setDoc(authDoc, {
      ...authRecord,
      id: authDoc.id,
      pickupWallet: authRecord.pickupWallet.toLowerCase(),
      parentWallet: authRecord.parentWallet.toLowerCase(),
      generatedAt: Timestamp.now(),
      expiresAt: Timestamp.fromDate(authRecord.expiresAt),
    });
    return authDoc.id;
  } catch (error) {
    console.error('Error creating authorization record:', error);
=======
// Create a pickup authorization under a parent user subcollection `pickup`
export const addPickupAuthorizationForParent = async (
  parentWallet: string,
  pickup: {
    blockchainHash: string;
    contractTxHash: string;
    contactNumber: string;
    endDate: Date | string;
    parentId: string;
    relationship: string;
    signature: string;
    startDate: Date | string;
    studentId: string;
    walletAddressPickup: string;
  }
): Promise<string | null> => {
  try {
    const normalizedParent = parentWallet.toLowerCase();
    const parentRef = doc(usersRootCollection, normalizedParent);
    // Ensure root user exists
    await setDoc(parentRef, {
      walletAddress: normalizedParent,
      role: 'parent',
      lastLoginAt: Timestamp.now()
    }, { merge: true });

    const pickupCol = collection(parentRef, 'pickup');
    const pickupDocRef = doc(pickupCol);
    await setDoc(pickupDocRef, {
      blockchainHash: pickup.blockchainHash,
      contractTxHash: pickup.contractTxHash,
      contactNumber: pickup.contactNumber,
      createdAt: Timestamp.now(),
      endDate: pickup.endDate instanceof Date ? Timestamp.fromDate(pickup.endDate) : pickup.endDate,
      parentId: pickup.parentId.toLowerCase(),
      relationship: pickup.relationship,
      signature: pickup.signature,
      startDate: pickup.startDate instanceof Date ? Timestamp.fromDate(pickup.startDate) : pickup.startDate,
      studentId: pickup.studentId,
      walletAddressPickup: pickup.walletAddressPickup.toLowerCase()
    });
    return pickupDocRef.id;
  } catch (error) {
    console.error('Error adding pickup authorization for parent:', error);
>>>>>>> 54220e0e
    return null;
  }
};

<<<<<<< HEAD
export const getAuthorizationRecordById = async (recordId: string): Promise<AuthorizationRecord | null> => {
  try {
    const authDoc = doc(authorizationRecordsCollection, recordId);
    const authSnap = await getDoc(authDoc);
    
    if (authSnap.exists()) {
      const data = authSnap.data();
      return {
        id: authSnap.id,
        qrCodeId: data.qrCodeId,
        hash: data.hash,
        studentId: data.studentId,
        pickupWallet: data.pickupWallet,
        parentWallet: data.parentWallet,
        generatedAt: data.generatedAt.toDate(),
        expiresAt: data.expiresAt.toDate(),
        isUsed: data.isUsed,
        isActive: data.isActive,
      };
    }
    return null;
  } catch (error) {
    console.error('Error getting authorization record by ID:', error);
    return null;
  }
};

export const verifyAuthorizationRecord = async (
  recordId: string,
  hash: string
): Promise<{ valid: boolean; record: AuthorizationRecord | null }> => {
  try {
    const record = await getAuthorizationRecordById(recordId);
    
    if (!record) {
      return { valid: false, record: null };
    }
    
    const isValid = record.hash === hash && 
                   record.isActive && 
                   !record.isUsed && 
                   new Date() < record.expiresAt;
    
    return { valid: isValid, record };
  } catch (error) {
    console.error('Error verifying authorization record:', error);
    return { valid: false, record: null };
  }
};

export const markAuthorizationRecordAsUsed = async (recordId: string): Promise<boolean> => {
  try {
    const authDoc = doc(authorizationRecordsCollection, recordId);
    await updateDoc(authDoc, { isUsed: true });
    return true;
  } catch (error) {
    console.error('Error marking authorization record as used:', error);
    return false;
  }
};

export const getActiveAuthorizationsByPickup = async (pickupWallet: string): Promise<AuthorizationRecord[]> => {
  try {
    const q = query(
      authorizationRecordsCollection,
      where('pickupWallet', '==', pickupWallet.toLowerCase()),
      where('isActive', '==', true),
      where('isUsed', '==', false)
    );
    const snapshot = await getDocs(q);
    return snapshot.docs.map(doc => {
      const data = doc.data();
      return {
        id: doc.id,
        qrCodeId: data.qrCodeId,
        hash: data.hash,
        studentId: data.studentId,
        pickupWallet: data.pickupWallet,
        parentWallet: data.parentWallet,
        generatedAt: data.generatedAt.toDate(),
        expiresAt: data.expiresAt.toDate(),
        isUsed: data.isUsed,
        isActive: data.isActive,
      };
    });
  } catch (error) {
    console.error('Error getting active authorizations by pickup:', error);
    return [];
  }
=======
// Log a pickup event in global collection `pickupHistory`
export const createPickupHistoryLog = async (
  history: {
    blockchainHash: string;
    contractTxHash: string;
    pickupBy: string;
    staffId: string;
    studentId: string;
  }
): Promise<boolean> => {
  try {
    const logDocRef = doc(pickupHistoryCollection);
    await setDoc(logDocRef, {
      ...history,
      pickupBy: history.pickupBy.toLowerCase(),
      staffId: history.staffId.toLowerCase(),
      time: Timestamp.now()
    });
    return true;
  } catch (error) {
    console.error('Error creating pickup history log:', error);
    return false;
  }
>>>>>>> 54220e0e
};<|MERGE_RESOLUTION|>--- conflicted
+++ resolved
@@ -16,7 +16,6 @@
   writeBatch
 } from 'firebase/firestore';
 import { db } from './config';
-<<<<<<< HEAD
 import type { 
   Student, 
   Authorization, 
@@ -28,14 +27,6 @@
   PickupHistory,
   AuthorizationRecord,
   QRCodeContent
-=======
-import type {
-  Student,
-  Authorization,
-  PickupLog,
-  UserSession,
-  QRCodeData
->>>>>>> 54220e0e
 } from '@/types/database';
 
 // Collection references
@@ -526,7 +517,6 @@
   }
 };
 
-<<<<<<< HEAD
 // ===============================
 // NEW COLLECTION OPERATIONS
 // ===============================
@@ -546,31 +536,10 @@
     return true;
   } catch (error) {
     console.error('Error creating user:', error);
-=======
-// =========================
-// New helpers for unified schema
-// =========================
-
-// Ensure a user root document exists and upsert basic fields
-export const upsertUserRoot = async (user: { walletAddress: string; role: string }): Promise<boolean> => {
-  try {
-    const normalizedWallet = user.walletAddress.toLowerCase();
-    const userDocRef = doc(usersRootCollection, normalizedWallet);
-    await setDoc(userDocRef, {
-      walletAddress: normalizedWallet,
-      role: user.role,
-      createdAt: Timestamp.now(),
-      lastLoginAt: Timestamp.now()
-    }, { merge: true });
-    return true;
-  } catch (error) {
-    console.error('Error upserting user root:', error);
->>>>>>> 54220e0e
-    return false;
-  }
-};
-
-<<<<<<< HEAD
+    return false;
+  }
+};
+
 export const getUserById = async (walletAddress: string): Promise<User | null> => {
   try {
     const normalizedAddress = walletAddress.toLowerCase();
@@ -673,7 +642,262 @@
     });
   } catch (error) {
     console.error('Error removing pickup person from parent:', error);
-=======
+    return false;
+  }
+};
+
+export const getAllUsers = async (): Promise<User[]> => {
+  try {
+    const q = query(usersCollection, orderBy('createdAt', 'desc'));
+    const snapshot = await getDocs(q);
+    
+    return snapshot.docs.map(doc => {
+      const data = doc.data();
+      return {
+        id: data.id,
+        walletAddress: data.walletAddress,
+        name: data.name,
+        contactNumber: data.contactNumber,
+        role: data.role,
+        createdAt: data.createdAt.toDate(),
+        lastLoginAt: data.lastLoginAt.toDate(),
+        pickup: data.pickup || {},
+      };
+    });
+  } catch (error) {
+    console.error('Error getting all users:', error);
+    return [];
+  }
+};
+
+export const getUsersByRole = async (role: string): Promise<User[]> => {
+  try {
+    const q = query(
+      usersCollection, 
+      where('role', '==', role),
+      orderBy('createdAt', 'desc')
+    );
+    const snapshot = await getDocs(q);
+    
+    return snapshot.docs.map(doc => {
+      const data = doc.data();
+      return {
+        id: data.id,
+        walletAddress: data.walletAddress,
+        name: data.name,
+        contactNumber: data.contactNumber,
+        role: data.role,
+        createdAt: data.createdAt.toDate(),
+        lastLoginAt: data.lastLoginAt.toDate(),
+        pickup: data.pickup || {},
+      };
+    });
+  } catch (error) {
+    console.error('Error getting users by role:', error);
+    return [];
+  }
+};
+
+// Pickup History operations
+export const createPickupHistory = async (pickupHistory: Omit<PickupHistory, 'id' | 'time'>): Promise<string | null> => {
+  try {
+    const historyDoc = doc(pickupHistoryCollection);
+    await setDoc(historyDoc, {
+      ...pickupHistory,
+      id: historyDoc.id,
+      pickupBy: pickupHistory.pickupBy.toLowerCase(),
+      staffId: pickupHistory.staffId.toLowerCase(),
+      time: Timestamp.now(),
+    });
+    return historyDoc.id;
+  } catch (error) {
+    console.error('Error creating pickup history:', error);
+    return null;
+  }
+};
+
+export const getPickupHistoryByStudent = async (studentId: string): Promise<PickupHistory[]> => {
+  try {
+    const q = query(
+      pickupHistoryCollection,
+      where('studentId', '==', studentId),
+      orderBy('time', 'desc')
+    );
+    const snapshot = await getDocs(q);
+    return snapshot.docs.map(doc => {
+      const data = doc.data();
+      return {
+        id: doc.id,
+        blockchainHash: data.blockchainHash,
+        contractTxHash: data.contractTxHash,
+        pickupBy: data.pickupBy,
+        staffId: data.staffId,
+        studentId: data.studentId,
+        time: data.time.toDate(),
+      };
+    });
+  } catch (error) {
+    console.error('Error getting pickup history by student:', error);
+    return [];
+  }
+};
+
+export const getAllPickupHistory = async (): Promise<PickupHistory[]> => {
+  try {
+    const q = query(pickupHistoryCollection, orderBy('time', 'desc'));
+    const snapshot = await getDocs(q);
+    return snapshot.docs.map(doc => {
+      const data = doc.data();
+      return {
+        id: doc.id,
+        blockchainHash: data.blockchainHash,
+        contractTxHash: data.contractTxHash,
+        pickupBy: data.pickupBy,
+        staffId: data.staffId,
+        studentId: data.studentId,
+        time: data.time.toDate(),
+      };
+    });
+  } catch (error) {
+    console.error('Error getting all pickup history:', error);
+    return [];
+  }
+};
+
+// Authorization Record operations
+export const createAuthorizationRecord = async (
+  authRecord: Omit<AuthorizationRecord, 'id' | 'generatedAt'>
+): Promise<string | null> => {
+  try {
+    const authDoc = doc(authorizationRecordsCollection);
+    await setDoc(authDoc, {
+      ...authRecord,
+      id: authDoc.id,
+      pickupWallet: authRecord.pickupWallet.toLowerCase(),
+      parentWallet: authRecord.parentWallet.toLowerCase(),
+      generatedAt: Timestamp.now(),
+      expiresAt: Timestamp.fromDate(authRecord.expiresAt),
+    });
+    return authDoc.id;
+  } catch (error) {
+    console.error('Error creating authorization record:', error);
+    return null;
+  }
+};
+
+export const getAuthorizationRecordById = async (recordId: string): Promise<AuthorizationRecord | null> => {
+  try {
+    const authDoc = doc(authorizationRecordsCollection, recordId);
+    const authSnap = await getDoc(authDoc);
+    
+    if (authSnap.exists()) {
+      const data = authSnap.data();
+      return {
+        id: authSnap.id,
+        qrCodeId: data.qrCodeId,
+        hash: data.hash,
+        studentId: data.studentId,
+        pickupWallet: data.pickupWallet,
+        parentWallet: data.parentWallet,
+        generatedAt: data.generatedAt.toDate(),
+        expiresAt: data.expiresAt.toDate(),
+        isUsed: data.isUsed,
+        isActive: data.isActive,
+      };
+    }
+    return null;
+  } catch (error) {
+    console.error('Error getting authorization record by ID:', error);
+    return null;
+  }
+};
+
+export const verifyAuthorizationRecord = async (
+  recordId: string,
+  hash: string
+): Promise<{ valid: boolean; record: AuthorizationRecord | null }> => {
+  try {
+    const record = await getAuthorizationRecordById(recordId);
+    
+    if (!record) {
+      return { valid: false, record: null };
+    }
+    
+    const isValid = record.hash === hash && 
+                   record.isActive && 
+                   !record.isUsed && 
+                   new Date() < record.expiresAt;
+    
+    return { valid: isValid, record };
+  } catch (error) {
+    console.error('Error verifying authorization record:', error);
+    return { valid: false, record: null };
+  }
+};
+
+export const markAuthorizationRecordAsUsed = async (recordId: string): Promise<boolean> => {
+  try {
+    const authDoc = doc(authorizationRecordsCollection, recordId);
+    await updateDoc(authDoc, { isUsed: true });
+    return true;
+  } catch (error) {
+    console.error('Error marking authorization record as used:', error);
+    return false;
+  }
+};
+
+export const getActiveAuthorizationsByPickup = async (pickupWallet: string): Promise<AuthorizationRecord[]> => {
+  try {
+    const q = query(
+      authorizationRecordsCollection,
+      where('pickupWallet', '==', pickupWallet.toLowerCase()),
+      where('isActive', '==', true),
+      where('isUsed', '==', false)
+    );
+    const snapshot = await getDocs(q);
+    return snapshot.docs.map(doc => {
+      const data = doc.data();
+      return {
+        id: doc.id,
+        qrCodeId: data.qrCodeId,
+        hash: data.hash,
+        studentId: data.studentId,
+        pickupWallet: data.pickupWallet,
+        parentWallet: data.parentWallet,
+        generatedAt: data.generatedAt.toDate(),
+        expiresAt: data.expiresAt.toDate(),
+        isUsed: data.isUsed,
+        isActive: data.isActive,
+      };
+    });
+  } catch (error) {
+    console.error('Error getting active authorizations by pickup:', error);
+    return [];
+  }
+};
+
+// =========================
+// New helpers for unified schema
+// =========================
+
+// Ensure a user root document exists and upsert basic fields
+export const upsertUserRoot = async (user: { walletAddress: string; role: string }): Promise<boolean> => {
+  try {
+    const normalizedWallet = user.walletAddress.toLowerCase();
+    const userDocRef = doc(usersRootCollection, normalizedWallet);
+    await setDoc(userDocRef, {
+      walletAddress: normalizedWallet,
+      role: user.role,
+      createdAt: Timestamp.now(),
+      lastLoginAt: Timestamp.now()
+    }, { merge: true });
+    return true;
+  } catch (error) {
+    console.error('Error upserting user root:', error);
+    return false;
+  }
+};
+
 // Add a student under a parent user subcollection `student`
 export const addStudentUnderUser = async (
   parentWallet: string,
@@ -713,79 +937,10 @@
     return true;
   } catch (error) {
     console.error('Error upserting parent profile under user:', error);
->>>>>>> 54220e0e
-    return false;
-  }
-};
-
-<<<<<<< HEAD
-export const getAllUsers = async (): Promise<User[]> => {
-  try {
-    const q = query(usersCollection, orderBy('createdAt', 'desc'));
-    const snapshot = await getDocs(q);
-    
-    return snapshot.docs.map(doc => {
-      const data = doc.data();
-      return {
-        id: data.id,
-        walletAddress: data.walletAddress,
-        name: data.name,
-        contactNumber: data.contactNumber,
-        role: data.role,
-        createdAt: data.createdAt.toDate(),
-        lastLoginAt: data.lastLoginAt.toDate(),
-        pickup: data.pickup || {},
-      };
-    });
-  } catch (error) {
-    console.error('Error getting all users:', error);
-    return [];
-  }
-};
-
-export const getUsersByRole = async (role: string): Promise<User[]> => {
-  try {
-    const q = query(
-      usersCollection, 
-      where('role', '==', role),
-      orderBy('createdAt', 'desc')
-    );
-    const snapshot = await getDocs(q);
-    
-    return snapshot.docs.map(doc => {
-      const data = doc.data();
-      return {
-        id: data.id,
-        walletAddress: data.walletAddress,
-        name: data.name,
-        contactNumber: data.contactNumber,
-        role: data.role,
-        createdAt: data.createdAt.toDate(),
-        lastLoginAt: data.lastLoginAt.toDate(),
-        pickup: data.pickup || {},
-      };
-    });
-  } catch (error) {
-    console.error('Error getting users by role:', error);
-    return [];
-  }
-};
-
-// Pickup History operations
-export const createPickupHistory = async (pickupHistory: Omit<PickupHistory, 'id' | 'time'>): Promise<string | null> => {
-  try {
-    const historyDoc = doc(pickupHistoryCollection);
-    await setDoc(historyDoc, {
-      ...pickupHistory,
-      id: historyDoc.id,
-      pickupBy: pickupHistory.pickupBy.toLowerCase(),
-      staffId: pickupHistory.staffId.toLowerCase(),
-      time: Timestamp.now(),
-    });
-    return historyDoc.id;
-  } catch (error) {
-    console.error('Error creating pickup history:', error);
-=======
+    return false;
+  }
+};
+
 // Add a staff record under user subcollection `staff`
 export const addStaffUnderUser = async (
   staffWallet: string,
@@ -803,78 +958,10 @@
     return staffDocRef.id;
   } catch (error) {
     console.error('Error adding staff under user:', error);
->>>>>>> 54220e0e
-    return null;
-  }
-};
-
-<<<<<<< HEAD
-export const getPickupHistoryByStudent = async (studentId: string): Promise<PickupHistory[]> => {
-  try {
-    const q = query(
-      pickupHistoryCollection,
-      where('studentId', '==', studentId),
-      orderBy('time', 'desc')
-    );
-    const snapshot = await getDocs(q);
-    return snapshot.docs.map(doc => {
-      const data = doc.data();
-      return {
-        id: doc.id,
-        blockchainHash: data.blockchainHash,
-        contractTxHash: data.contractTxHash,
-        pickupBy: data.pickupBy,
-        staffId: data.staffId,
-        studentId: data.studentId,
-        time: data.time.toDate(),
-      };
-    });
-  } catch (error) {
-    console.error('Error getting pickup history by student:', error);
-    return [];
-  }
-};
-
-export const getAllPickupHistory = async (): Promise<PickupHistory[]> => {
-  try {
-    const q = query(pickupHistoryCollection, orderBy('time', 'desc'));
-    const snapshot = await getDocs(q);
-    return snapshot.docs.map(doc => {
-      const data = doc.data();
-      return {
-        id: doc.id,
-        blockchainHash: data.blockchainHash,
-        contractTxHash: data.contractTxHash,
-        pickupBy: data.pickupBy,
-        staffId: data.staffId,
-        studentId: data.studentId,
-        time: data.time.toDate(),
-      };
-    });
-  } catch (error) {
-    console.error('Error getting all pickup history:', error);
-    return [];
-  }
-};
-
-// Authorization Record operations
-export const createAuthorizationRecord = async (
-  authRecord: Omit<AuthorizationRecord, 'id' | 'generatedAt'>
-): Promise<string | null> => {
-  try {
-    const authDoc = doc(authorizationRecordsCollection);
-    await setDoc(authDoc, {
-      ...authRecord,
-      id: authDoc.id,
-      pickupWallet: authRecord.pickupWallet.toLowerCase(),
-      parentWallet: authRecord.parentWallet.toLowerCase(),
-      generatedAt: Timestamp.now(),
-      expiresAt: Timestamp.fromDate(authRecord.expiresAt),
-    });
-    return authDoc.id;
-  } catch (error) {
-    console.error('Error creating authorization record:', error);
-=======
+    return null;
+  }
+};
+
 // Create a pickup authorization under a parent user subcollection `pickup`
 export const addPickupAuthorizationForParent = async (
   parentWallet: string,
@@ -919,102 +1006,10 @@
     return pickupDocRef.id;
   } catch (error) {
     console.error('Error adding pickup authorization for parent:', error);
->>>>>>> 54220e0e
-    return null;
-  }
-};
-
-<<<<<<< HEAD
-export const getAuthorizationRecordById = async (recordId: string): Promise<AuthorizationRecord | null> => {
-  try {
-    const authDoc = doc(authorizationRecordsCollection, recordId);
-    const authSnap = await getDoc(authDoc);
-    
-    if (authSnap.exists()) {
-      const data = authSnap.data();
-      return {
-        id: authSnap.id,
-        qrCodeId: data.qrCodeId,
-        hash: data.hash,
-        studentId: data.studentId,
-        pickupWallet: data.pickupWallet,
-        parentWallet: data.parentWallet,
-        generatedAt: data.generatedAt.toDate(),
-        expiresAt: data.expiresAt.toDate(),
-        isUsed: data.isUsed,
-        isActive: data.isActive,
-      };
-    }
-    return null;
-  } catch (error) {
-    console.error('Error getting authorization record by ID:', error);
-    return null;
-  }
-};
-
-export const verifyAuthorizationRecord = async (
-  recordId: string,
-  hash: string
-): Promise<{ valid: boolean; record: AuthorizationRecord | null }> => {
-  try {
-    const record = await getAuthorizationRecordById(recordId);
-    
-    if (!record) {
-      return { valid: false, record: null };
-    }
-    
-    const isValid = record.hash === hash && 
-                   record.isActive && 
-                   !record.isUsed && 
-                   new Date() < record.expiresAt;
-    
-    return { valid: isValid, record };
-  } catch (error) {
-    console.error('Error verifying authorization record:', error);
-    return { valid: false, record: null };
-  }
-};
-
-export const markAuthorizationRecordAsUsed = async (recordId: string): Promise<boolean> => {
-  try {
-    const authDoc = doc(authorizationRecordsCollection, recordId);
-    await updateDoc(authDoc, { isUsed: true });
-    return true;
-  } catch (error) {
-    console.error('Error marking authorization record as used:', error);
-    return false;
-  }
-};
-
-export const getActiveAuthorizationsByPickup = async (pickupWallet: string): Promise<AuthorizationRecord[]> => {
-  try {
-    const q = query(
-      authorizationRecordsCollection,
-      where('pickupWallet', '==', pickupWallet.toLowerCase()),
-      where('isActive', '==', true),
-      where('isUsed', '==', false)
-    );
-    const snapshot = await getDocs(q);
-    return snapshot.docs.map(doc => {
-      const data = doc.data();
-      return {
-        id: doc.id,
-        qrCodeId: data.qrCodeId,
-        hash: data.hash,
-        studentId: data.studentId,
-        pickupWallet: data.pickupWallet,
-        parentWallet: data.parentWallet,
-        generatedAt: data.generatedAt.toDate(),
-        expiresAt: data.expiresAt.toDate(),
-        isUsed: data.isUsed,
-        isActive: data.isActive,
-      };
-    });
-  } catch (error) {
-    console.error('Error getting active authorizations by pickup:', error);
-    return [];
-  }
-=======
+    return null;
+  }
+};
+
 // Log a pickup event in global collection `pickupHistory`
 export const createPickupHistoryLog = async (
   history: {
@@ -1038,5 +1033,4 @@
     console.error('Error creating pickup history log:', error);
     return false;
   }
->>>>>>> 54220e0e
 };